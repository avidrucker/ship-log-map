// src/graph/cyAdapter.js

/**
 * Cytoscape Adapter (rendering + event wiring)
 *
 * Responsibilities
 * - Mount/tear down Cytoscape with a provided container element.
 * - Sync declarative domain `nodes`/`edges` to Cytoscape elements.
 * - Wire pointer/selection/double-click/background events back to React.
 * - Manage image placeholders + grayscale readiness for image nodes.
 *
 * Key Functions
 * - mountCy(container, opts) -> cy
 * - syncElements(cy, {nodes, edges})
 * - wireEvents(cy, callbacks)
 * - updateOverlays(cy, notes, showNoteCountOverlay)
 *
 * Contracts
 * - Receives dumb data (no Cytoscape instances); returns no domain mutations.
 * - Emits IDs and minimal payloads via callbacks; App decides how to react.
 */

import cytoscape from "cytoscape";
import cytoscapeStyles from "../cytoscapeStyles.js";
import { deserializeGraph } from "./ops.js";
import { TEST_ICON_SVG } from "../constants/testAssets.js";
import { GRAYSCALE_IMAGES } from "../config/features.js";
import { 
  preprocessImageToGrayscale, 
  getCachedGrayscaleImage, 
  shouldProcessForGrayscale,
  clearGrayscaleCache as clearGrayscaleCacheUtil
} from "../utils/grayscaleUtils.js";
import { getCdnBaseUrl } from "../utils/cdnHelpers.js";
import { loadImageWithFallback, imageCache, getDefaultPlaceholderSvg, ensureDefaultPlaceholderLoaded, onDefaultPlaceholderLoaded } from "../utils/imageLoader.js";
import { printDebug } from "../utils/debug.js"; // printWarn
import { installAppearOnAdd } from '../anim/appear.js';
import { isSearchInProgress, isCurrentSearchSelection, getCurrentSearchIds } from '../search/searchHighlighter.js';
import { ensure as ensureOverlays, refreshPositions as refreshOverlayPositions, attach as attachOverlayManager, detach as detachOverlayManager, setNoteCountsVisible } from './overlayManager.js';

// Track pending image loads to prevent duplicate requests
const pendingImageLoads = new Set();

// Queue for image updates that finish loading before Cytoscape instance exists
const pendingNodeImageUpdates = [];

// Track current active Cytoscape instance (helps with React 18 StrictMode double mount)
let currentActiveCy = null;

<<<<<<< HEAD
// Load grayscale cache from localStorage on module initialization
function loadGrayscaleCacheFromStorage() {
  try {
    const cached = localStorage.getItem(GRAYSCALE_CACHE_KEY);
    if (cached) {
      const parsedCache = JSON.parse(cached);
      const entryCount = Object.keys(parsedCache).length;
      printDebug(`💾 [cyAdapter] Loading grayscale cache from localStorage with ${entryCount} entries`);
      Object.entries(parsedCache).forEach(([key, value]) => {
        grayscaleCache.set(key, value);
        printDebug(`💾 [cyAdapter] Loaded grayscale cache entry: "${key.substring(0, 50)}..." -> value length: ${value?.length || 0}`);
      });
      printDebug(`✅ [cyAdapter] Grayscale cache loaded successfully with ${grayscaleCache.size} entries`);
    } else {
      printDebug(`💾 [cyAdapter] No grayscale cache found in localStorage`);
    }
  } catch (error) {
    console.warn('Failed to load grayscale cache from localStorage:', error);
  }
}

// Save grayscale cache to localStorage
function saveGrayscaleCacheToStorage() {
  try {
    const cacheObject = {};
    let savedCount = 0;
    grayscaleCache.forEach((value, key) => {
      // Only save completed conversions (strings), not promises
      if (typeof value === 'string') {
        cacheObject[key] = value;
        savedCount++;
      }
    });
    printDebug(`💾 [cyAdapter] Saving grayscale cache to localStorage: ${savedCount} entries out of ${grayscaleCache.size} total`);
    localStorage.setItem(GRAYSCALE_CACHE_KEY, JSON.stringify(cacheObject));
    printDebug(`✅ [cyAdapter] Grayscale cache saved successfully`);
  } catch (error) {
    console.warn('Failed to save grayscale cache to localStorage:', error);
  }
}

// Initialize cache from localStorage
loadGrayscaleCacheFromStorage();

// Debounced save to avoid excessive localStorage writes
let saveGrayscaleCacheTimeout = null;
function debouncedSaveGrayscaleCache() {
  clearTimeout(saveGrayscaleCacheTimeout);
  saveGrayscaleCacheTimeout = setTimeout(() => {
    saveGrayscaleCacheToStorage();
  }, 2000); // Save at most once every 2 seconds
}

// Preprocess images to grayscale in the background to avoid race conditions
function preprocessImageToGrayscale(imageUrl, originalImagePath = null) {
  printDebug(`🎨 [cyAdapter] preprocessImageToGrayscale called with: "${imageUrl?.substring(0, 50)}..." (originalPath: ${originalImagePath || 'none'})`);
  
  if (!GRAYSCALE_IMAGES || !imageUrl) {
    printDebug(`⚠️ [cyAdapter] Skipping grayscale: feature disabled or no image`);
    return Promise.resolve(imageUrl);
  }
  
  // Skip SVG placeholders and test icons
  if (imageUrl === TEST_ICON_SVG || imageUrl.includes('data:image/svg+xml')) {
    printDebug(`⚠️ [cyAdapter] Skipping grayscale for SVG placeholder`);
    return Promise.resolve(imageUrl);
  }
  
  // Only process real image data URLs - skip filenames and non-image data
  if (!imageUrl.startsWith('data:image/') || imageUrl.startsWith('data:image/svg+xml')) {
    printDebug(`⚠️ [cyAdapter] Skipping grayscale for non-image data URL: "${imageUrl?.substring(0, 50)}..."`);
    return Promise.resolve(imageUrl);
  }
  
  // Use original image path as cache key if available, otherwise fall back to image URL
  const cacheKey = originalImagePath || imageUrl;
  
  if (grayscaleCache.has(cacheKey)) {
    const cached = grayscaleCache.get(cacheKey);
    printDebug(`💾 [cyAdapter] Found cached grayscale result for key: "${originalImagePath ? 'path-based' : 'url-based'}"`);
    // If it's a string (completed conversion), return it
    if (typeof cached === 'string') {
      return Promise.resolve(cached);
    }
    // If it's a promise (in progress), return the promise
    return cached;
  }
  
  printDebug(`🔄 [cyAdapter] Starting new grayscale conversion with cache key: "${cacheKey?.substring(0, 50)}..."`);
  // Start conversion in background, but don't wait for it
  const conversionPromise = convertImageToGrayscale(imageUrl)
    .then(grayscaleUrl => {
      grayscaleCache.set(cacheKey, grayscaleUrl);
      pendingConversions.delete(imageUrl);
      // Save to localStorage when conversion completes (debounced)
      debouncedSaveGrayscaleCache();
      return grayscaleUrl;
    })
    .catch(error => {
      console.warn('Failed to convert image to grayscale:', error);
      grayscaleCache.set(cacheKey, imageUrl); // Cache the original to avoid retrying
      pendingConversions.delete(imageUrl);
      // Save to localStorage even on failure to avoid retrying (debounced)
      debouncedSaveGrayscaleCache();
      return imageUrl;
    });
  
  pendingConversions.add(imageUrl);
  grayscaleCache.set(cacheKey, conversionPromise);
  return conversionPromise;
}

// Check if there are pending conversions that might benefit from an update
export function hasPendingGrayscaleConversions() {
  return pendingConversions.size > 0;
}

// Update only image data for nodes that have completed grayscale conversion
export function updateCompletedGrayscaleImages(cy, graph) {
  if (!GRAYSCALE_IMAGES || pendingConversions.size === 0) return false;
  
  let updated = false;
  const g = deserializeGraph(graph);
  
  g.nodes.forEach(n => {
    const imageUrl = n.imageUrl;
    if (imageUrl && imageUrl !== TEST_ICON_SVG && grayscaleCache.has(imageUrl)) {
      const cached = grayscaleCache.get(imageUrl);
      if (typeof cached === 'string' && !pendingConversions.has(imageUrl)) {
        // Conversion completed, update the node
        const cyNode = cy.getElementById(n.id);
        if (cyNode.length > 0 && cyNode.data('imageUrl') !== cached) {
          cyNode.data('imageUrl', cached);
          updated = true;
        }
      }
    }
  });
  
  return updated;
}

=======
>>>>>>> 7df1f0ea
/**
 * Update overlays from a notes object and visibility flag.
 * IMPORTANT: While a node is being dragged, we only reposition overlays
 * (cheap) instead of re-ensuring/recreating them (expensive). This stops
 * badges from "flying" or snapping.
 */
export function updateOverlays(cy, notes, showNoteCountOverlay, visited = null, mode = 'editing') {
  if (!cy || cy.destroyed()) return;

  // If drag in progress, just reposition what already exists.
  const dragging = !!cy.scratch('_overlay_dragging');
  if (dragging) {
    refreshOverlayPositions(cy);
    setNoteCountsVisible(cy, showNoteCountOverlay);
    return;
  }
  
  // Build node/edge note counts from notes object
  const nodeNoteCounts = new Map();
  const edgeNoteCounts = new Map();
  
  Object.entries(notes).forEach(([id, noteArray]) => {
    const count = Array.isArray(noteArray) ? noteArray.length : 0;
    if (count > 0) {
      const ele = cy.getElementById(id);
      if (ele.length) {
        if (ele.isNode()) nodeNoteCounts.set(id, count);
        else if (ele.isEdge()) edgeNoteCounts.set(id, count);
      }
    }
  });
  
  // Ensure overlays exist & are correct
  ensureOverlays(cy, {
    nodeNoteCounts,
    edgeNoteCounts,
    visited: visited || { nodes: new Set(), edges: new Set() }
  }, mode);

  setNoteCountsVisible(cy, showNoteCountOverlay);
}

// Convert domain graph -> Cytoscape elements (now synchronous with fallback)
export function buildElementsFromDomain(graph, options = {}) {
  const { mode = 'editing', onImageLoaded = null, forceImageLoad = false, cdnBaseUrlOverride = undefined, markAsNew = false } = options;
  const g = deserializeGraph(graph);

  // Resolve effective CDN base URL with override priority to avoid first-load race with localStorage
  const effectiveCdnBaseUrl = cdnBaseUrlOverride !== undefined ? cdnBaseUrlOverride : (g.cdnBaseUrl || getCdnBaseUrl());
  if (cdnBaseUrlOverride !== undefined) {
    printDebug(`🌐 [cyAdapter] Using cdnBaseUrlOverride='${cdnBaseUrlOverride}' (g.cdnBaseUrl='${g.cdnBaseUrl || ''}')`);
  } else if (g.cdnBaseUrl) {
    printDebug(`🌐 [cyAdapter] Using graph.cdnBaseUrl='${g.cdnBaseUrl}'`);
  } else {
    printDebug(`🌐 [cyAdapter] Using persisted cdnBaseUrl='${effectiveCdnBaseUrl || ''}'`);
  }

  // Attempt (non-blocking) load of default placeholder if not already cached
  try { ensureDefaultPlaceholderLoaded(g.mapName || 'default_map', effectiveCdnBaseUrl); } catch { /* noop */ }
  const defaultPlaceholder = getDefaultPlaceholderSvg(g.mapName || 'default_map');

  // Process nodes - use cache/CDN/fallback system, then apply grayscale if enabled
  const nodes = g.nodes.map(n => {
    let imageUrl = n.imageUrl;

    // Handle "unspecified" or missing image URLs -> use CDN placeholder if available, else test icon
    if (!imageUrl || imageUrl === "unspecified") {
      imageUrl = defaultPlaceholder || TEST_ICON_SVG;
    } else if (imageUrl !== TEST_ICON_SVG && !imageUrl.startsWith('data:')) {
      printDebug(`🔍 [cyAdapter] Processing non-data-URL image: ${imageUrl}, forceImageLoad: ${forceImageLoad}`);
      const cacheKey = `${g.mapName || ''}:${imageUrl}`;
      if (imageCache.has(cacheKey)) {
        imageUrl = imageCache.get(cacheKey);
        printDebug(`✅ [cyAdapter] Using cached image for: ${n.imageUrl}`);
        printDebug(`🔍 [cyAdapter] Cached imageUrl is: ${imageUrl ? imageUrl.substring(0, 50) + '...' : 'null/undefined'}`);
      } else if (forceImageLoad) {
        const loadKey = `${g.mapName || ''}:${imageUrl}`;
        if (!pendingImageLoads.has(loadKey)) {
          pendingImageLoads.add(loadKey);
          printDebug(`🔄 [cyAdapter] Starting image load for: ${imageUrl}`);
          // IMPORTANT: update the CHILD node ("id__entry") where imageUrl lives.
          const parentIdForNode = n.id;
          const entryChildIdForNode = `${parentIdForNode}__entry`;
          const originalImageUrl = imageUrl;
          printDebug(`🎯 [cyAdapter] Scheduling async load for childId="${entryChildIdForNode}" originalUrl="${originalImageUrl}"`);
          
          if (effectiveCdnBaseUrl) {
            loadImageWithFallback(imageUrl, g.mapName || '', effectiveCdnBaseUrl).then(loadedImageUrl => {
              pendingImageLoads.delete(loadKey);
              printDebug(`✅ [cyAdapter] Image loaded for childId="${entryChildIdForNode}" originalUrl="${originalImageUrl}" length=${loadedImageUrl?.length || 0}`);
              
              // *** FIX: Check if callback is still valid before calling ***
              if (onImageLoaded && typeof onImageLoaded === 'function') {
                try {
                  onImageLoaded(entryChildIdForNode, loadedImageUrl);
                } catch (err) {
                  printDebug(`❌ [cyAdapter] Error in onImageLoaded callback: ${err.message}`);
                }
              }
              
              if (GRAYSCALE_IMAGES && shouldProcessForGrayscale(loadedImageUrl, TEST_ICON_SVG)) {
                printDebug(`🎨 [cyAdapter] Starting grayscale (post-display) for: ${originalImageUrl}`);
                preprocessImageToGrayscale(loadedImageUrl, originalImageUrl, TEST_ICON_SVG).then(grayscaleUrl => {
                  printDebug(`✅ [cyAdapter] Grayscale conversion complete for: ${originalImageUrl}`);
                  if (onImageLoaded && typeof onImageLoaded === 'function') { 
                    try {
                      onImageLoaded(entryChildIdForNode, grayscaleUrl); 
                    } catch (err) {
                      printDebug(`❌ [cyAdapter] Error in grayscale onImageLoaded callback: ${err.message}`);
                    }
                  }
                }).catch(error => { 
                  console.warn(`❌ [cyAdapter] Grayscale conversion failed for: ${originalImageUrl}`, error); 
                });
              }
            }).catch(error => {
              pendingImageLoads.delete(loadKey);
              console.warn(`❌ [cyAdapter] Failed to load image: ${originalImageUrl}`, error);
            });
          } else {
            printDebug(`⚠️ [cyAdapter] No effective CDN base URL available during load for '${imageUrl}'`);
          }
        } else {
          printDebug(`⏳ [cyAdapter] Image already loading: ${imageUrl}`);
        }
        imageUrl = defaultPlaceholder || TEST_ICON_SVG; // placeholder while loading
      } else {
        printDebug(`🔒 [cyAdapter] Skipping image load (not forced): ${imageUrl}`);
        imageUrl = defaultPlaceholder || TEST_ICON_SVG;
      }
    }
    
    // Apply grayscale to images that are already data URLs (cached images) - but not SVGs
    if (GRAYSCALE_IMAGES && shouldProcessForGrayscale(imageUrl, TEST_ICON_SVG)) {
      const originalPath = n.imageUrl; // The original filename
      let cached = getCachedGrayscaleImage(originalPath);
      if (!cached) {
        cached = getCachedGrayscaleImage(imageUrl); // Fallback to data URL key
      }
      
      if (cached) {
        printDebug(`✅ [cyAdapter] Using cached grayscale for data URL (key: ${originalPath ? 'path-based' : 'url-based'})`);
        imageUrl = cached; // already grayscale
      } else {
        printDebug(`🔄 [cyAdapter] Queueing grayscale conversion (will update later) for cached data URL`);
        preprocessImageToGrayscale(imageUrl, originalPath, TEST_ICON_SVG); // background; node shows color first
      }
    }
    
    const parentId = n.id; // domain id becomes parent container id
    const entryChildId = `${parentId}__entry`; // child visual node
    const entryClasses = markAsNew ? 'entry node-entering' : 'entry';
    
    return [
      {
        group: 'nodes',
        data: { id: parentId, size: n.size ?? 'regular', color: n.color ?? 'gray', label: '', isContainer: true },
        position: { x: n.x, y: n.y },
        selectable: true,
        grabbable: mode === 'editing',
        classes: 'entry-parent'
      },
      {
        group: 'nodes',
        data: { id: entryChildId, parent: parentId, label: n.title ?? '', color: n.color ?? 'gray', size: n.size ?? 'regular', imageUrl, originalImageUrl: n.imageUrl, isNewlyCreated: markAsNew },
        position: { x: n.x, y: n.y },
        selectable: false,
        grabbable: false,
        classes: entryClasses
      }
    ];
  }).flat();

  const edges = g.edges.map(e => ({
    group: "edges",
    data: {
      id: e.id,
      source: e.source,
      target: e.target,
      direction: e.direction ?? "forward"
    },
    selectable: true
  }));

  return [...nodes, ...edges];
}

// Create & mount Cytoscape instance
export async function mountCy({ container, graph, styles = cytoscapeStyles, mode = 'editing' }) {
  let cy;
  const unsubscribePlaceholder = onDefaultPlaceholderLoaded((mapName, dataUrl) => {
    try {
      if (!cy || cy.destroyed()) return;
      const domainMapName = graph.mapName || 'default_map';
      if (mapName !== domainMapName) return;
      let updated = 0;
      cy.nodes('.entry').forEach(n => {
        const original = n.data('originalImageUrl');
        const current = n.data('imageUrl');
        if ((original === 'unspecified' || !original) && (!current || current === TEST_ICON_SVG)) {
          n.data('imageUrl', dataUrl);
          updated++;
        }
      });
      if (updated) {
        printDebug(`🖼️ [cyAdapter] Applied CDN default placeholder to ${updated} nodes after async load`);
        cy.style().update();
      }
    } catch { /* noop */ }
  });

  // Create image update callback aware of active instance
  const onImageLoaded = (nodeId, imageUrl) => {
    // Redirect parent id to child if necessary (backward compatibility safeguard)
    if (nodeId && !nodeId.endsWith('__entry')) {
      const possibleChild = `${nodeId}__entry`;
      if (cy && cy.getElementById(possibleChild).length > 0) {
        printDebug(`🛠️ [cyAdapter] Redirecting onImageLoaded target from parent '${nodeId}' to child '${possibleChild}'`);
        nodeId = possibleChild;
      }
    }
    
    // If local cy reference not set yet just queue
    if (!cy) {
      pendingNodeImageUpdates.push({ nodeId, imageUrl });
      return;
    }

    // *** FIX: Check if this specific cy instance is still active and not destroyed ***
    const isThisCyActive = currentActiveCy === cy && !cy.destroyed();
    if (!isThisCyActive) {
      printDebug(`🔄 [cyAdapter] Image callback for inactive instance - discarding. node=${nodeId}`);
      
      // Only forward to active instance if there IS an active instance and it has this node
      if (currentActiveCy && !currentActiveCy.destroyed()) {
        const activeNode = currentActiveCy.getElementById(nodeId);
        if (activeNode.length > 0) {
          activeNode.data('imageUrl', imageUrl);
          currentActiveCy.style().update();
          printDebug(`✅ [cyAdapter] Forwarded image update to active instance for node ${nodeId}`);
        } else {
          printDebug(`🚫 [cyAdapter] Active instance doesn't have node ${nodeId} - discarding image update`);
        }
      }
      return;
    }

    const node = cy.getElementById(nodeId);
    if (!node || node.length === 0) {
      printDebug(`⚠️ [cyAdapter] Cannot find node ${nodeId} on this instance - discarding`);
      return;
    }

    try {
      node.data('imageUrl', imageUrl);
      cy.style().update();
      printDebug(`✅ [cyAdapter] Updated node "${nodeId}" image on active instance (imageUrl length: ${imageUrl?.length || 0})`);
    } catch (err) {
      console.error(`❌ [cyAdapter] Failed to update node ${nodeId} image:`, err);
    }
  };

  // Check if any images need to be loaded
  const { nodes } = graph;
  if (typeof window !== 'undefined' && pendingImageLoads.size > 0) {
    printDebug(`♻️ [cyAdapter] Clearing ${pendingImageLoads.size} stale pendingImageLoads for new mount`);
    pendingImageLoads.clear();
  }
  const needsImageLoading = nodes.some(node => {
    const imageUrl = node.imageUrl;
    if (!imageUrl || imageUrl === "unspecified" || imageUrl.startsWith('data:')) {
      return false;
    }
    const cacheKey = `${graph.mapName || ''}:${imageUrl}`;
    return !imageCache.has(cacheKey);
  });

  const cdnBaseUrlOverride = graph.cdnBaseUrl;

  if (needsImageLoading) {
    printDebug(`⏳ [cyAdapter] Some images need loading, mounting with placeholders first...`);
    
    const elements = buildElementsFromDomain(graph, { mode, onImageLoaded, forceImageLoad: true, cdnBaseUrlOverride });
    printDebug(`🚀 [cyAdapter] Mounting cytoscape with image loading enabled`);
    
    cy = cytoscape({
      container,
      style: styles,
      elements,
      selectionType: mode === 'editing' ? "additive" : "single",
      pixelRatio: 1,
      motionBlur: true,
      textureOnViewport: false,
      layout: { name: 'preset' }
    });

    const detachAppearAnimation = installAppearOnAdd(cy, { 
      skipInitial: true,
      onlyWhenFlag: 'isNewlyCreated'
    });

    attachOverlayManager(cy);
    // Kill any queued animations that were scheduled pre-attach
    try { 
      cy.$('node.edge-note-count, node.edge-unseen, node.note-count, node.unseen').stop(true, true); 
    } catch {
      console.log('Error stopping animations');
    }

    try { 
      cy.on('destroy', () => { 
        try { 
          unsubscribePlaceholder(); 
          detachAppearAnimation?.();
          detachOverlayManager(cy);
        } catch { /* noop */ } 
      }); 
    } catch { /* noop */ }

    currentActiveCy = cy;
    
    if (pendingNodeImageUpdates.length) {
      printDebug(`📦 [cyAdapter] Applying ${pendingNodeImageUpdates.length} queued image updates after mount`);
      pendingNodeImageUpdates.splice(0).forEach(({ nodeId, imageUrl }) => {
        onImageLoaded(nodeId, imageUrl);
      });
    }
    
    return cy;
  } else {
    printDebug(`✅ [cyAdapter] All images are cached, mounting with cached images...`);
    
    const elements = buildElementsFromDomain(graph, { mode, onImageLoaded, forceImageLoad: false, cdnBaseUrlOverride });
    printDebug(`🚀 [cyAdapter] Mounting cytoscape with cached images`);
    
    cy = cytoscape({
      container,
      style: styles,
      elements,
      selectionType: mode === 'editing' ? "additive" : "single",
      pixelRatio: 1,
      motionBlur: true,
      textureOnViewport: false,
      layout: { name: 'preset' }
    });

    const detachAppearAnimation = installAppearOnAdd(cy, { 
      skipInitial: true,
      onlyWhenFlag: 'isNewlyCreated'
    });
    
    attachOverlayManager(cy);
    // Kill any queued animations that were scheduled pre-attach
    try { 
      cy.$('node.edge-note-count, node.edge-unseen, node.note-count, node.unseen').stop(true, true); 
    } catch {
      console.log('Error stopping animations');
    }

    try { 
      cy.on('destroy', () => { 
        try { 
          unsubscribePlaceholder(); 
          detachAppearAnimation?.();
          detachOverlayManager(cy);
        } catch { /* noop */ } 
      }); 
    } catch { /* noop */ }

    currentActiveCy = cy;

    if (pendingNodeImageUpdates.length) {
      printDebug(`📦 [cyAdapter] Applying ${pendingNodeImageUpdates.length} queued image updates after mount (cached path)`);
      pendingNodeImageUpdates.splice(0).forEach(({ nodeId, imageUrl }) => {
        onImageLoaded(nodeId, imageUrl);
      });
    }
    
    return cy;
  }
}

// Replace elements with a fresh build from the domain state
export function syncElements(cy, graph, options = {}) {
  const existingNodeIds = new Set(cy.nodes('.entry-parent').map(n => n.id()));
  
  const onImageLoaded = (nodeId, imageUrl) => {
    if (!cy || cy.destroyed()) return;
    if (nodeId && !nodeId.endsWith('__entry')) {
      const possibleChild = `${nodeId}__entry`;
      if (cy.getElementById(possibleChild).length > 0) nodeId = possibleChild;
    }
    const el = cy.getElementById(nodeId);
    if (el && el.length > 0) {
      el.data('imageUrl', imageUrl);
      cy.style().update();
    }
  };

  const { mode = 'editing' } = options;

  const newElements = buildElementsFromDomain(
    graph,
    { ...options, onImageLoaded, forceImageLoad: false, cdnBaseUrlOverride: graph.cdnBaseUrl }
  );

  printDebug(`🔄 [cyAdapter] Syncing elements`);

  const currentZoom = cy.zoom();
  const currentPan = cy.pan();
  
  // Build position map and do structural comparison in a single pass
  const currentPositions = {};
  const currentNodeIds = [];
  const currentEdgeIds = [];
  
  cy.nodes().forEach(node => {
    currentPositions[node.id()] = node.position();
    // Exclude overlay/UI nodes and background node from structural comparison
    if (!node.hasClass('note-count') && !node.hasClass('edge-note-count') && 
        !node.hasClass('unseen') && !node.hasClass('edge-unseen') &&
        node.id() !== '__background_image_node__') {
      currentNodeIds.push(node.id());
    }
  });
  
  cy.edges().forEach(edge => {
    currentEdgeIds.push(edge.id());
  });
  
  currentNodeIds.sort();
  currentEdgeIds.sort();
  
  const newNodeIds = [];
  const newEdgeIds = [];
  newElements.forEach(e => {
    if (e.group === 'nodes') newNodeIds.push(e.data.id);
    else if (e.group === 'edges') newEdgeIds.push(e.data.id);
  });
  newNodeIds.sort();
  newEdgeIds.sort();
  
  const nodesChanged = JSON.stringify(currentNodeIds) !== JSON.stringify(newNodeIds);
  const edgesChanged = JSON.stringify(currentEdgeIds) !== JSON.stringify(newEdgeIds);

  if (!nodesChanged && !edgesChanged) {
    newElements.forEach(newEl => {
      if (newEl.group === 'nodes') {
        const existingNode = cy.getElementById(newEl.data.id);
        if (existingNode.length > 0) existingNode.data(newEl.data);
      } else if (newEl.group === 'edges') {
        const existingEdge = cy.getElementById(newEl.data.id);
        if (existingEdge.length > 0) existingEdge.data(newEl.data);
      }
    });
  } else {
    const newNodeIds = new Set();
    newElements.filter(e => e.group === 'nodes' && e.data.id.endsWith('__entry')).forEach(el => {
      const parentId = el.data.parent;
      if (parentId && !existingNodeIds.has(parentId)) {
        newNodeIds.add(parentId);
      }
    });
    
    const modifiedElements = newElements.map(el => {
      if (el.group === 'nodes' && el.data.id.endsWith('__entry')) {
        const parentId = el.data.parent;
        if (parentId && newNodeIds.has(parentId)) {
          return {
            ...el,
            classes: el.classes ? `${el.classes} node-entering` : 'entry node-entering',
            data: { ...el.data, isNewlyCreated: true }
          };
        }
      }
      return el;
    });

    cy.json({ elements: modifiedElements });

    cy.nodes().forEach(node => {
      // Skip background node - it manages its own position
      if (node.id() === '__background_image_node__') return;
      
      const savedPosition = currentPositions[node.id()];
      if (savedPosition) node.position(savedPosition);
    });
    cy.zoom(currentZoom);
    cy.pan(currentPan);

    setTimeout(() => {
      newNodeIds.forEach(parentId => {
        const entryNode = cy.getElementById(`${parentId}__entry`);
        if (entryNode.length > 0) {
          printDebug(`🎬 [cyAdapter] Triggering CSS animation for: ${entryNode.id()}`);
          entryNode.removeClass('node-entering');
          setTimeout(() => {
            entryNode.data('isNewlyCreated', null);
            printDebug(`✅ [cyAdapter] CSS animation complete for: ${entryNode.id()}`);
          }, 600);
        }
      });
    }, 50);
  }

  // Set grabbable state and ensure entry children in a single pass
  const expectedParentGrabbable = mode === 'editing';
  const parentsNeedingChildren = [];
  
  cy.nodes().forEach(n => {
    if (n.hasClass('entry-parent')) {
      if (expectedParentGrabbable) n.grabify(); 
      else n.ungrabify();
      
      // Check if this parent needs an entry child
      const parentId = n.id();
      const entryChildId = `${parentId}__entry`;
      if (cy.getElementById(entryChildId).empty()) {
        parentsNeedingChildren.push({ parent: n, parentId, entryChildId });
      }
    } else {
      n.ungrabify();
    }
  });

  // Add missing entry children in batch
  if (parentsNeedingChildren.length > 0) {
    const newEntryNodes = parentsNeedingChildren.map(({ parent, parentId, entryChildId }) => ({
      group: 'nodes',
      data: {
        id: entryChildId,
        parent: parentId,
        label: parent.data('label') || '',
        size: parent.data('size') || 'regular',
        color: parent.data('color') || 'gray'
      },
      position: parent.position(),
      selectable: false,
      grabbable: false,
      classes: 'entry'
    }));
    cy.add(newEntryNodes);
  }

  try {
    const g = deserializeGraph(graph);
    const mapName = g.mapName || 'default_map';
    const effectiveCdn = graph.cdnBaseUrl || getCdnBaseUrl();

    if (!effectiveCdn) {
      printDebug(`⚠️ [cyAdapter] syncElements: no effective CDN base URL; deferring image loads`);
    } else {
      g.nodes.forEach(n => {
        const orig = n.imageUrl;
        if (!orig || orig === 'unspecified' || typeof orig !== 'string') return;
        if (orig.startsWith('data:')) return;

        const loadKey = `${mapName}:${orig}`;
        if (imageCache.has(loadKey)) return;
        if (pendingImageLoads.has(loadKey)) {
          printDebug(`⏳ [cyAdapter] syncElements: image already loading ${orig}`);
          return;
        }

        pendingImageLoads.add(loadKey);
        printDebug(`🔄 [cyAdapter] syncElements: starting deferred image load for ${orig}`);

        const entryChildId = `${n.id}__entry`;

        loadImageWithFallback(orig, mapName, effectiveCdn)
          .then(async (dataUrl) => {
            pendingImageLoads.delete(loadKey);
            if (!dataUrl) return;

            let finalUrl = dataUrl;
            if (GRAYSCALE_IMAGES && shouldProcessForGrayscale(dataUrl, TEST_ICON_SVG)) {
              try {
                finalUrl = await preprocessImageToGrayscale(dataUrl, orig, TEST_ICON_SVG);
              } catch {
                finalUrl = dataUrl;
              }
            }

            if (cy && !cy.destroyed()) {
              onImageLoaded(entryChildId, finalUrl);
            } else {
              pendingNodeImageUpdates.push({ nodeId: entryChildId, imageUrl: finalUrl });
            }
          })
          .catch(err => {
            pendingImageLoads.delete(loadKey);
            console.warn(`❌ [cyAdapter] syncElements: failed to load image ${orig}`, err);
          });
      });
    }
  } catch (e) {
    printDebug(`⚠️ [cyAdapter] syncElements: deferred image bootstrapping failed: ${e?.message || e}`);
  }

  refreshOverlayPositions(cy);

  return cy;
}

export function wireEvents(cy, handlers = {}, mode = 'editing') {
  printDebug(`🔌 [cyAdapter] Wiring events (parent-only) mode=${mode}`);
  const { onNodeSelectionChange, onEdgeSelectionChange, onNodeClick, onEdgeClick, onNodeDoubleClick, onEdgeDoubleClick, onBackgroundClick, onNodeMove } = handlers;

  const syncParentStateToChild = (parent) => {
    const parentId = parent.id();
    const entryChildId = `${parentId}__entry`;
    const child = cy.getElementById(entryChildId);
    if (child.empty()) return;
    if (parent.selected()) child.addClass('parent-selected'); else child.removeClass('parent-selected');
    if (parent.grabbed() || parent.active()) child.addClass('parent-active'); else child.removeClass('parent-active');
  };

  cy.nodes('.entry-parent').forEach(syncParentStateToChild);

  cy.on('select unselect', 'node.entry-parent', (evt) => {
    const parent = evt.target; 
    syncParentStateToChild(parent);

    printDebug(`🎯 ${evt.type} event: ${parent.id()}, search in progress: ${isSearchInProgress()}, current search IDs: [${getCurrentSearchIds().join(', ')}]`);

    if (evt.type === 'unselect') {
      printDebug(`❌ UNSELECT EVENT: ${parent.id()}`);
      printDebug(`❌ Stack trace:`, new Error().stack);
      printDebug(`❌ Search in progress: ${isSearchInProgress()}`);
      printDebug(`❌ Current search IDs: [${getCurrentSearchIds().join(', ')}]`);
    }

    if (evt.type === 'select' && !isSearchInProgress()) {
      setTimeout(() => {
        const selectedNodes = cy.$('node.entry-parent:selected');
        const isSearchRelatedSelection = selectedNodes.some(n => isCurrentSearchSelection(n.id()));
        
        printDebug(`🧹 Selection check: search-related=${isSearchRelatedSelection}`);
        
        if (!isSearchRelatedSelection) {
          printDebug(`🧹 CLEARING search highlights - non-search selection detected`);
          cy.elements('.search-glow').removeClass('search-glow');
        } else {
          printDebug(`🧹 NOT clearing search highlights - maintaining search selection`);
        }
      }, 10);
    }

    if (onNodeSelectionChange) {
      const ids = cy.$('node.entry-parent:selected').map(n => n.id());
      printDebug(`📊 Node selection changed to: (${ids.length}) [${ids.join(', ')}]`);
      onNodeSelectionChange(ids);
    }
  });

  cy.on('select unselect', 'edge', (evt) => {
    if (evt.type === 'select' && !evt.target.hasClass('search-glow')) {
      cy.elements('.search-glow').removeClass('search-glow');
    }
    if (onEdgeSelectionChange) onEdgeSelectionChange(cy.$('edge:selected').map(e => e.id()));
  });

  // Drag state -> also flag dragging so updateOverlays() only repositions
  cy.on('grab free drag', 'node.entry-parent', (evt) => {
    syncParentStateToChild(evt.target);
    if (evt.type === 'grab' || evt.type === 'drag') cy.scratch('_overlay_dragging', true);
    if (evt.type === 'free') cy.scratch('_overlay_dragging', false);
  });

  if (mode === 'playing') {
    cy.on('select', (evt) => {
      if (isSearchInProgress()) {
        printDebug(`🎮 Playing mode: ignoring select event during search for ${evt.target.id()}`);
        return;
      }
      if (evt.target.isNode() || evt.target.isEdge()) {
        const selected = evt.target; 
        setTimeout(() => { 
          cy.elements().not(selected).unselect(); 
        }, 0);
      }
    });
  }

  cy.on('tap', 'node.entry-parent', (evt) => {
    const nodeId = evt.target.id();
    if (mode === 'playing') {
      if (onNodeClick) onNodeClick(nodeId, 'node');
      const node = evt.target;
      const wasSelected = node.selected();
      setTimeout(() => {
        if (wasSelected) node.unselect();
        else {
          cy.elements().unselect();
          node.select();
        }
      }, 0);
      return;
    }
    if (onNodeClick) onNodeClick(evt.target.id(), 'node');
  });

  cy.on('tap', 'edge', (evt) => {
    if (mode === 'playing') {
      const e = evt.target; const was = e.selected();
      setTimeout(() => { if (was) e.unselect(); else if (onEdgeClick) onEdgeClick(e.id(), 'edge'); }, 0); 
      return;
    }
    if (onEdgeClick) onEdgeClick(evt.target.id(), 'edge');
  });
  
  cy.on('tap', (evt) => { 
    if (evt.target === cy) { 
      cy.elements().unselect(); 
      cy.elements('.search-glow').removeClass('search-glow');
      if (onBackgroundClick) onBackgroundClick(); 
    } 
  });

  cy.on('dbltap', 'node.entry-parent', (evt) => { if (mode !== 'editing') return; if (onNodeDoubleClick) onNodeDoubleClick(evt.target.id()); });
  cy.on('dbltap', 'edge', (evt) => { if (mode !== 'editing') return; if (onEdgeDoubleClick) onEdgeDoubleClick(evt.target.id()); });

  // Drag end updates position (only parents are draggable)
  cy.on('dragfree', 'node.entry-parent', (evt) => {
    syncParentStateToChild(evt.target);
    if (onNodeMove) { const { x, y } = evt.target.position(); onNodeMove(evt.target.id(), { x, y }); }
    refreshOverlayPositions(cy);
  });

  const container = cy.container();

  function handleCameraUpdate(source) {
    printDebug(`Camera update triggered by: ${source}`);
  }

  function mouseupHandler() { handleCameraUpdate('mouseup'); }
  container.addEventListener('mouseup', mouseupHandler);

  let wheelTimer = null;
  function debouncedWheelHandler() {
    if (wheelTimer) clearTimeout(wheelTimer);
    wheelTimer = setTimeout(() => {
      handleCameraUpdate('wheel');
      wheelTimer = null;
    }, 200);
  }
  container.addEventListener('wheel', debouncedWheelHandler, { passive: true });

  function touchEndHandler() { handleCameraUpdate('touchend'); }
  container.addEventListener('touchend', touchEndHandler);

  let touchMoveTimer = null;
  function debouncedTouchMoveHandler() {
    if (touchMoveTimer) clearTimeout(touchMoveTimer);
    touchMoveTimer = setTimeout(() => {
      handleCameraUpdate('touchmove');
      touchMoveTimer = null;
    }, 120);
  }
  container.addEventListener('touchmove', debouncedTouchMoveHandler, { passive: true });

  // add pointer styles to nodes and edges
  cy.on('mouseover', 'node.entry-parent, edge', (evt) => { evt.cy.container().style.cursor = 'pointer'; });
  cy.on('mouseout', 'node.entry-parent, edge', (evt) => { evt.cy.container().style.cursor = 'default'; });

  return () => {
    printDebug('🧹 [cyAdapter] Removing event listeners');
    cy.removeListener('*');
    container.removeEventListener('mouseup', mouseupHandler);
    container.removeEventListener('wheel', debouncedWheelHandler);
    container.removeEventListener('touchend', touchEndHandler);
    container.removeEventListener('touchmove', debouncedTouchMoveHandler);
    if (wheelTimer) clearTimeout(wheelTimer);
    if (touchMoveTimer) clearTimeout(touchMoveTimer);
  };
}

// Re-export clear function from grayscale utils
export const clearGrayscaleCache = clearGrayscaleCacheUtil;

// Re-export hasPendingGrayscaleConversions for backward compatibility
export { hasPendingGrayscaleConversions } from '../utils/grayscaleUtils.js';

// Re-export updateCompletedGrayscaleImages for backward compatibility  
export { updateCompletedGrayscaleImages } from '../utils/grayscaleUtils.js';

// Force immediate image update for a specific node
export async function forceNodeImageUpdate(nodeId, imagePath, mapName, cdnBaseUrl, immediateImageUrl = null) {
  printDebug(`🔄 [cyAdapter] Forcing image update for node ${nodeId} with path: ${imagePath}`);
  
  if (!currentActiveCy || currentActiveCy.destroyed()) {
    printDebug(`⚠️ [cyAdapter] No active Cytoscape instance, cannot update node image`);
    return false;
  }

  const node = currentActiveCy.getElementById(nodeId);
  if (!node || node.length === 0) {
    printDebug(`⚠️ [cyAdapter] Node ${nodeId} not found in active Cytoscape instance`);
    return false;
  }

  try {
    let imageUrl;
    
    if (immediateImageUrl) {
      printDebug(`⚡ [cyAdapter] Using immediate image URL for node ${nodeId}`);
      imageUrl = immediateImageUrl;
    } else {
      imageUrl = await loadImageWithFallback(imagePath, mapName, cdnBaseUrl);
      printDebug(`✅ [cyAdapter] Loaded image for immediate update: ${imageUrl.substring(0, 50)}...`);
    }
    
    let finalImageUrl = imageUrl;
    if (GRAYSCALE_IMAGES && !imageUrl.includes('data:image/svg+xml')) {
      finalImageUrl = await preprocessImageToGrayscale(imageUrl, imagePath, TEST_ICON_SVG);
      printDebug(`🎨 [cyAdapter] Applied grayscale for immediate update`);
    }
    
    node.data('imageUrl', finalImageUrl);
    currentActiveCy.style().update();
    printDebug(`✅ [cyAdapter] Successfully updated node ${nodeId} image immediately`);
    
    return true;
  } catch (error) {
    printDebug(`❌ [cyAdapter] Failed to force update node ${nodeId} image:`, error);
    return false;
  }
}

export function debugPrintEntireGraph(cy) {
  if (!cy) {
    console.warn("No Cytoscape instance provided.");
    return;
  }
  const nodes = cy.nodes().map(n => ({
    id: n.id(),
    classes: n.classes(),
    position: n.position(),
    data: n.data()
  }));
  const edges = cy.edges().map(e => ({
    id: e.id(),
    source: e.source().id(),
    target: e.target().id(),
    classes: e.classes(),
    data: e.data()
  }));
  console.log("Cytoscape Nodes:", nodes);
  console.log("Cytoscape Edges:", edges);
}<|MERGE_RESOLUTION|>--- conflicted
+++ resolved
@@ -47,151 +47,6 @@
 // Track current active Cytoscape instance (helps with React 18 StrictMode double mount)
 let currentActiveCy = null;
 
-<<<<<<< HEAD
-// Load grayscale cache from localStorage on module initialization
-function loadGrayscaleCacheFromStorage() {
-  try {
-    const cached = localStorage.getItem(GRAYSCALE_CACHE_KEY);
-    if (cached) {
-      const parsedCache = JSON.parse(cached);
-      const entryCount = Object.keys(parsedCache).length;
-      printDebug(`💾 [cyAdapter] Loading grayscale cache from localStorage with ${entryCount} entries`);
-      Object.entries(parsedCache).forEach(([key, value]) => {
-        grayscaleCache.set(key, value);
-        printDebug(`💾 [cyAdapter] Loaded grayscale cache entry: "${key.substring(0, 50)}..." -> value length: ${value?.length || 0}`);
-      });
-      printDebug(`✅ [cyAdapter] Grayscale cache loaded successfully with ${grayscaleCache.size} entries`);
-    } else {
-      printDebug(`💾 [cyAdapter] No grayscale cache found in localStorage`);
-    }
-  } catch (error) {
-    console.warn('Failed to load grayscale cache from localStorage:', error);
-  }
-}
-
-// Save grayscale cache to localStorage
-function saveGrayscaleCacheToStorage() {
-  try {
-    const cacheObject = {};
-    let savedCount = 0;
-    grayscaleCache.forEach((value, key) => {
-      // Only save completed conversions (strings), not promises
-      if (typeof value === 'string') {
-        cacheObject[key] = value;
-        savedCount++;
-      }
-    });
-    printDebug(`💾 [cyAdapter] Saving grayscale cache to localStorage: ${savedCount} entries out of ${grayscaleCache.size} total`);
-    localStorage.setItem(GRAYSCALE_CACHE_KEY, JSON.stringify(cacheObject));
-    printDebug(`✅ [cyAdapter] Grayscale cache saved successfully`);
-  } catch (error) {
-    console.warn('Failed to save grayscale cache to localStorage:', error);
-  }
-}
-
-// Initialize cache from localStorage
-loadGrayscaleCacheFromStorage();
-
-// Debounced save to avoid excessive localStorage writes
-let saveGrayscaleCacheTimeout = null;
-function debouncedSaveGrayscaleCache() {
-  clearTimeout(saveGrayscaleCacheTimeout);
-  saveGrayscaleCacheTimeout = setTimeout(() => {
-    saveGrayscaleCacheToStorage();
-  }, 2000); // Save at most once every 2 seconds
-}
-
-// Preprocess images to grayscale in the background to avoid race conditions
-function preprocessImageToGrayscale(imageUrl, originalImagePath = null) {
-  printDebug(`🎨 [cyAdapter] preprocessImageToGrayscale called with: "${imageUrl?.substring(0, 50)}..." (originalPath: ${originalImagePath || 'none'})`);
-  
-  if (!GRAYSCALE_IMAGES || !imageUrl) {
-    printDebug(`⚠️ [cyAdapter] Skipping grayscale: feature disabled or no image`);
-    return Promise.resolve(imageUrl);
-  }
-  
-  // Skip SVG placeholders and test icons
-  if (imageUrl === TEST_ICON_SVG || imageUrl.includes('data:image/svg+xml')) {
-    printDebug(`⚠️ [cyAdapter] Skipping grayscale for SVG placeholder`);
-    return Promise.resolve(imageUrl);
-  }
-  
-  // Only process real image data URLs - skip filenames and non-image data
-  if (!imageUrl.startsWith('data:image/') || imageUrl.startsWith('data:image/svg+xml')) {
-    printDebug(`⚠️ [cyAdapter] Skipping grayscale for non-image data URL: "${imageUrl?.substring(0, 50)}..."`);
-    return Promise.resolve(imageUrl);
-  }
-  
-  // Use original image path as cache key if available, otherwise fall back to image URL
-  const cacheKey = originalImagePath || imageUrl;
-  
-  if (grayscaleCache.has(cacheKey)) {
-    const cached = grayscaleCache.get(cacheKey);
-    printDebug(`💾 [cyAdapter] Found cached grayscale result for key: "${originalImagePath ? 'path-based' : 'url-based'}"`);
-    // If it's a string (completed conversion), return it
-    if (typeof cached === 'string') {
-      return Promise.resolve(cached);
-    }
-    // If it's a promise (in progress), return the promise
-    return cached;
-  }
-  
-  printDebug(`🔄 [cyAdapter] Starting new grayscale conversion with cache key: "${cacheKey?.substring(0, 50)}..."`);
-  // Start conversion in background, but don't wait for it
-  const conversionPromise = convertImageToGrayscale(imageUrl)
-    .then(grayscaleUrl => {
-      grayscaleCache.set(cacheKey, grayscaleUrl);
-      pendingConversions.delete(imageUrl);
-      // Save to localStorage when conversion completes (debounced)
-      debouncedSaveGrayscaleCache();
-      return grayscaleUrl;
-    })
-    .catch(error => {
-      console.warn('Failed to convert image to grayscale:', error);
-      grayscaleCache.set(cacheKey, imageUrl); // Cache the original to avoid retrying
-      pendingConversions.delete(imageUrl);
-      // Save to localStorage even on failure to avoid retrying (debounced)
-      debouncedSaveGrayscaleCache();
-      return imageUrl;
-    });
-  
-  pendingConversions.add(imageUrl);
-  grayscaleCache.set(cacheKey, conversionPromise);
-  return conversionPromise;
-}
-
-// Check if there are pending conversions that might benefit from an update
-export function hasPendingGrayscaleConversions() {
-  return pendingConversions.size > 0;
-}
-
-// Update only image data for nodes that have completed grayscale conversion
-export function updateCompletedGrayscaleImages(cy, graph) {
-  if (!GRAYSCALE_IMAGES || pendingConversions.size === 0) return false;
-  
-  let updated = false;
-  const g = deserializeGraph(graph);
-  
-  g.nodes.forEach(n => {
-    const imageUrl = n.imageUrl;
-    if (imageUrl && imageUrl !== TEST_ICON_SVG && grayscaleCache.has(imageUrl)) {
-      const cached = grayscaleCache.get(imageUrl);
-      if (typeof cached === 'string' && !pendingConversions.has(imageUrl)) {
-        // Conversion completed, update the node
-        const cyNode = cy.getElementById(n.id);
-        if (cyNode.length > 0 && cyNode.data('imageUrl') !== cached) {
-          cyNode.data('imageUrl', cached);
-          updated = true;
-        }
-      }
-    }
-  });
-  
-  return updated;
-}
-
-=======
->>>>>>> 7df1f0ea
 /**
  * Update overlays from a notes object and visibility flag.
  * IMPORTANT: While a node is being dragged, we only reposition overlays
