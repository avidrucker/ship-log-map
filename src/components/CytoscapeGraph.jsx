// src/components/CytoscapeGraph.jsx

/**
 * CytoscapeGraph — Declarative wrapper around Cytoscape
 *
 * Responsibilities
 * - Mounts a Cytoscape instance and keeps it in sync with `nodes`/`edges`.
 * - Emits high-level events to the parent (clicks, double-clicks, selections,
 *   background clicks) without mutating domain state.
 * - Handles "fit on next render" and "shouldFitOnNextRender" acknowledgements.
 * - Integrates grayscale/placeholder image readiness to avoid flicker.
 *
 * Props (selected)
 * - nodes, edges, mode ('editing'|'playing'), mapName, cdnBaseUrl
 * - onNodeSelectionChange(ids), onEdgeSelectionChange(ids)
 * - onNodeClick(id), onEdgeClick(id), onBackgroundClick()
 * - shouldFitOnNextRender, onFitCompleted()
 *
 * Gotchas
 * - Keep props stable (useCallback/memo) to avoid unnecessary full re-syncs.
 */

import React, { useEffect, useRef, useMemo } from "react";
import {
  mountCy, syncElements, wireEvents,
  updateOverlays
} from "../graph/cyAdapter.js";
<<<<<<< HEAD
import { ensureBgNode } from "../graph/bgNodeAdapter.js";
=======
import { 
  hasPendingGrayscaleConversions, 
  updateCompletedGrayscaleImages 
} from "../utils/grayscaleUtils.js";
>>>>>>> 7df1f0ea
import { setNoteCountsVisible, refreshPositions as refreshOverlayPositions } from '../graph/overlayManager.js';
import { printDebug, printError, printWarn } from "../utils/debug.js";
import { TEST_ICON_SVG } from "../constants/testAssets.js";
import { GRAYSCALE_IMAGES } from "../config/features.js";

function CytoscapeGraph({
  nodes = [],
  edges = [],
  mode = 'editing',
  mapName = 'default_map',
  cdnBaseUrl = '',

  selectedNodeIds = [],
  selectedEdgeIds = [],

  initialZoom,
  initialCameraPosition,

  // Per-frame stream for BG layer (kept outside reducer commits)
  onViewportChange,

  shouldFitOnNextRender = false,
  onFitCompleted,

  onNodeSelectionChange,
  onEdgeSelectionChange,
  onNodeClick,
  onEdgeClick,
  onNodeDoubleClick,
  onEdgeDoubleClick,
  onBackgroundClick,
  onNodeMove,

  showNoteCountOverlay = false,
  notes = {},
  visited = { nodes: new Set(), edges: new Set() },
  onCytoscapeInstanceReady,
  
  // Background image integration
  bgImage = null // { imageUrl, visible, opacity, calibration: { tx, ty, s } }
}) {
  
  const containerRef = useRef(null);
  const cyRef = useRef(null);

  // Latest callback refs; avoids re-binding cytoscape listeners every render
  const onViewportRef = useRef(null);
  useEffect(() => { onViewportRef.current = onViewportChange || null; }, [onViewportChange]);

  // Store all event handlers in refs so we don't re-wire events on every render
  const handlersRef = useRef({});
  useEffect(() => {
    handlersRef.current = {
      onNodeSelectionChange,
      onEdgeSelectionChange,
      onNodeClick,
      onEdgeClick,
      onNodeDoubleClick,
      onEdgeDoubleClick,
      onBackgroundClick,
      onNodeMove
    };
  }, [onNodeSelectionChange, onEdgeSelectionChange, onNodeClick, onEdgeClick,
      onNodeDoubleClick, onEdgeDoubleClick, onBackgroundClick, onNodeMove]);

  // rAF id so we throttle viewport streaming to once per frame
  const viewportRafIdRef = useRef(0);

  // ---- Helpers: attach/detach viewport streaming (pan+zoom -> onViewportChange) ----
  const attachViewportStreaming = (cy) => {
    const schedule = () => {
      if (!onViewportRef.current) return;
      if (viewportRafIdRef.current) return;
      viewportRafIdRef.current = requestAnimationFrame(() => {
        viewportRafIdRef.current = 0;
        try {
          const p = cy.pan();
          const z = cy.zoom();
          onViewportRef.current({ pan: { x: p.x, y: p.y }, zoom: z });
        } catch (e) {
          printWarn('onViewportChange handler threw:', e);
        }
      });
    };
    cy.on('pan zoom', schedule);
    // seed once
    schedule();

    const cleanup = () => {
      cy.off('pan zoom', schedule);
      if (viewportRafIdRef.current) {
        cancelAnimationFrame(viewportRafIdRef.current);
        viewportRafIdRef.current = 0;
      }
    };
    return cleanup;
  };

  // ---- Helpers: attach/detach edge-count (note bubble) live reposition rAF ----
  const attachEdgeCountLiveUpdater = React.useCallback((cy) => {
    let updatePending = false;
    let lastUpdateTime = 0;
    const MIN_UPDATE_INTERVAL = 16; // Max 60fps
    
    const scheduleUpdate = () => {
      if (updatePending) return;
      
      const now = performance.now();
      if (now - lastUpdateTime < MIN_UPDATE_INTERVAL) {
        // Too soon - schedule for later
        updatePending = true;
        setTimeout(() => {
          updatePending = false;
          scheduleUpdate();
        }, MIN_UPDATE_INTERVAL - (now - lastUpdateTime));
        return;
      }
      
      updatePending = true;
      requestAnimationFrame(() => {
        updatePending = false;
        lastUpdateTime = performance.now();
        
        try {
          refreshOverlayPositions(cy);
        } catch (e) {
          printWarn('edge-count update failed:', e);
        }
      });
    };

    // *** ONLY listen to drag events (not all position changes) ***
    cy.on('drag', 'node.entry-parent', scheduleUpdate);
    
    // Initial seed
    scheduleUpdate();

    const cleanup = () => {
      cy.off('drag', 'node.entry-parent', scheduleUpdate);
    };
    return cleanup;
  }, []);

  // ------------------- Mount once -------------------
  useEffect(() => {
    if (!containerRef.current) return;

    const mount = async () => {
      try {
        const cy = await mountCy({
          container: containerRef.current,
          graph: { nodes, edges, mapName, cdnBaseUrl },
          mode
        });
        cyRef.current = cy;

        // Initialize camera
        if (typeof initialZoom === "number") cy.zoom(initialZoom);
        if (initialCameraPosition && Number.isFinite(initialCameraPosition.x) && Number.isFinite(initialCameraPosition.y)) {
          cy.pan(initialCameraPosition);
        }

        // Wire domain/UI events (using refs to avoid re-wiring)
        const off = wireEvents(cy, handlersRef.current, mode);
        cy._eventCleanup = off;

        // Viewport streaming (BG layer)
        cy._viewportCleanup = attachViewportStreaming(cy);

        // Edge note-count live updater
        cy._edgeCountCleanup = attachEdgeCountLiveUpdater(cy);

        if (onCytoscapeInstanceReady) onCytoscapeInstanceReady(cy);

        // Build overlays immediately so the toggle only flips classes
        try { updateOverlays(cy, notes, showNoteCountOverlay, visited, mode); }
        catch (err) { console.warn('Failed to create initial note count overlays:', err); }
      } catch (err) {
        printError('Failed to initialize Cytoscape:', err);
      }
    };

    mount();

    return () => {
      try {
        const cy = cyRef.current;
        if (!cy) return;

        if (cy._eventCleanup) cy._eventCleanup();
        if (cy._edgeCountCleanup) cy._edgeCountCleanup();
        if (cy._viewportCleanup) cy._viewportCleanup();

        cy.destroy();
      } catch {
        printWarn('Failed to destroy Cytoscape instance');
      }
      cyRef.current = null;
    };
    // eslint-disable-next-line react-hooks/exhaustive-deps
  }, []); // mount once

  // ------------------- Re-wire events ONLY when mode changes -------------------
  useEffect(() => {
    printDebug(`🔌 [CytoscapeGraph] Mode changed, re-wiring events for mode: ${mode}`);
    const cy = cyRef.current;
    if (!cy) {
      printDebug(`⚠️ [CytoscapeGraph] cyRef.current is null, skipping event re-wiring`);
      return;
    }

    // Clean up existing domain/UI events
    if (cy._eventCleanup) {
      printDebug(`🧹 [CytoscapeGraph] Cleaning up existing events`);
      cy._eventCleanup();
      cy._eventCleanup = null;
    }

    // Clean up viewport streaming
    if (cy._viewportCleanup) {
      cy._viewportCleanup();
      cy._viewportCleanup = null;
    }

    // Clean up edge-count listeners
    if (cy._edgeCountCleanup) {
      cy._edgeCountCleanup();
      cy._edgeCountCleanup = null;
    }

    // Re-wire UI events (using refs for handlers - they update automatically)
    printDebug(`🔌 [CytoscapeGraph] Re-wiring events for mode: ${mode}`);
    cy._eventCleanup = wireEvents(cy, handlersRef.current, mode);

    // Re-attach viewport streaming & seed once
    cy._viewportCleanup = attachViewportStreaming(cy);

    // Re-attach edge-count live updater & seed once
    cy._edgeCountCleanup = attachEdgeCountLiveUpdater(cy);

    // No extra cleanup here; handled by next run or unmount
  }, [mode]); // Only re-wire when mode changes - handlers use refs

  // ------------------- Memoized structural fingerprints to avoid expensive comparisons -------------------
  const nodesFingerprint = useMemo(() => {
    return nodes.map(n => ({
      id: n.id,
      title: n.title,
      size: n.size,
      color: n.color,
      imageUrl: n.originalImageUrl || n.imageUrl
    }));
  }, [nodes]);

  const edgesFingerprint = useMemo(() => {
    return edges.map(e => ({
      id: e.id,
      source: e.source,
      target: e.target,
      direction: e.direction ?? "forward"
    }));
  }, [edges]);

  // ------------------- Domain sync (nodes/edges) -------------------
  useEffect(() => {
    const cy = cyRef.current;
    if (!cy) return;

    printDebug(`🔄 [CytoscapeGraph] Domain sync effect triggered - checking if sync needed (mode: ${mode})`);
    printDebug(`🔍 [CytoscapeGraph] Current nodes in cytoscape: ${cy.nodes().length}, incoming nodes: ${nodes.length}`);
    printDebug(`🔍 [CytoscapeGraph] Current edges in cytoscape: ${cy.edges().length}, incoming edges: ${edges.length}`);

    // Check if mode changed by comparing current node grabbable state with expected
    const expectedGrabbable = mode === 'editing';
    const modeChanged = cy.nodes().length > 0 && cy.nodes()[0].grabbable() !== expectedGrabbable;

    // Quick count check first (cheapest operation)
    const cyNodeCount = cy.nodes('.entry-parent').length;
    const cyEdgeCount = cy.edges().length;
    const nodeCountChanged = nodes.length !== cyNodeCount;
    const edgeCountChanged = edges.length !== cyEdgeCount;

    // If counts changed, we know we need a full sync - skip expensive comparisons
    if (nodeCountChanged || edgeCountChanged || modeChanged) {
      printDebug(`🔄 [CytoscapeGraph] Count or mode changed - performing full sync`);
      syncElements(cy, { nodes, edges, mapName, cdnBaseUrl }, { mode });
      
      // Immediately re-place edge-count nodes post-sync
      try { updateOverlays(cy, notesRef.current, showNoteCountOverlay, visitedRef.current); } catch {
        printWarn('Failed to update edge count node positions after full sync');
      }
      return;
    }

    // Build lookup maps for efficient comparison (only if counts match)
    const currentNodesMap = new Map();
    cy.nodes('.entry-parent').forEach(n => {
      currentNodesMap.set(n.id(), {
        id: n.id(),
        title: n.data('label'),
        size: n.data('size'),
        color: n.data('color'),
        x: n.position().x,
        y: n.position().y
      });
    });

    const currentEdgesMap = new Map();
    cy.edges().forEach(e => {
      currentEdgesMap.set(e.id(), {
        id: e.id(),
        source: e.data('source'),
        target: e.data('target'),
        direction: e.data('direction') ?? "forward"
      });
    });

    // Check structural changes using memoized fingerprints
    let structuralChange = false;
    
    for (const nodeData of nodesFingerprint) {
      const current = currentNodesMap.get(nodeData.id);
      if (!current) {
        structuralChange = true;
        break;
      }
      if (current.title !== nodeData.title || 
          current.size !== nodeData.size || 
          current.color !== nodeData.color) {
        structuralChange = true;
        break;
      }
    }

    if (!structuralChange) {
      for (const edgeData of edgesFingerprint) {
        const current = currentEdgesMap.get(edgeData.id);
        if (!current) {
          structuralChange = true;
          break;
        }
        if (current.source !== edgeData.source || 
            current.target !== edgeData.target || 
            current.direction !== edgeData.direction) {
          structuralChange = true;
          break;
        }
      }
    }

    if (structuralChange) {
      printDebug(`🔄 [CytoscapeGraph] Performing full sync`);
      syncElements(cy, { nodes, edges, mapName, cdnBaseUrl }, { mode });

      // Immediately re-place edge-count nodes post-sync (covers undo, load, etc.)
      try { updateOverlays(cy, notesRef.current, showNoteCountOverlay, visitedRef.current, mode); } catch {
        printWarn('Failed to update edge count node positions after full sync');
      }
    } else {
      printDebug(`🔄 [CytoscapeGraph] Only positions changed, updating positions without sync`);
      let updatedCount = 0;
      let majorChange = false;

      nodes.forEach(node => {
        const cyNode = cy.getElementById(node.id);
        if (cyNode.length > 0) {
          const currentPos = cyNode.position();
          const dx = Math.abs(currentPos.x - node.x);
          const dy = Math.abs(currentPos.y - node.y);
          if (dx > 0.01 || dy > 0.01) {
            cyNode.position({ x: node.x, y: node.y });
            updatedCount++;
            if (dx > 10 || dy > 10) majorChange = true;
          }
        }
      });

      printDebug(`📍 [CytoscapeGraph] Updated positions for ${updatedCount} nodes (major: ${majorChange})`);

      // Nudge edge-count nodes right away so they don't wait for the next event
      if (updatedCount > 0) {
        try { updateOverlays(cy, notesRef.current, showNoteCountOverlay, visitedRef.current, mode); } catch {
          printWarn('Failed to update edge count node positions after position-only update');
        }
      }

      // Optional: refresh layout on large changes
      if (updatedCount > 0 && majorChange) {
        syncElements(cy, { nodes, edges, mapName, cdnBaseUrl }, { mode });
        try { updateOverlays(cy, notesRef.current, showNoteCountOverlay, visitedRef.current, mode); } catch {
          printWarn('Failed to update edge count node positions after major position-only update');
        }
      }
    }
  }, [nodesFingerprint, edgesFingerprint, mode, mapName, cdnBaseUrl, showNoteCountOverlay, notes, nodes]);
  // Note: 'nodes' is still needed for position updates in the else branch

  // ------------------- Note count visibility toggle -------------------
  useEffect(() => {
    const cy = cyRef.current;
    if (!cy) return;
    
    // Immediately update visibility when showNoteCountOverlay changes
    setNoteCountsVisible(cy, showNoteCountOverlay);
  }, [showNoteCountOverlay]);

  // ------------------- Sync selections when app state changes -------------------
  useEffect(() => {
    const cy = cyRef.current;
    if (!cy) return;

    const currentSelectedNodes = cy.$("node:selected").map(n => n.id());
    const currentSelectedEdges = cy.$("edge:selected").map(e => e.id());

    const nodeSelectionsMatch =
      currentSelectedNodes.length === selectedNodeIds.length &&
      currentSelectedNodes.every(id => selectedNodeIds.includes(id));

    const edgeSelectionsMatch =
      currentSelectedEdges.length === selectedEdgeIds.length &&
      currentSelectedEdges.every(id => selectedEdgeIds.includes(id));

    if (!nodeSelectionsMatch || !edgeSelectionsMatch) {
      cy.elements().unselect();
      selectedNodeIds.forEach(nodeId => {
        const node = cy.getElementById(nodeId);
        if (node.length > 0) node.select();
      });
      selectedEdgeIds.forEach(edgeId => {
        const edge = cy.getElementById(edgeId);
        if (edge.length > 0) edge.select();
      });
    }
  }, [selectedNodeIds, selectedEdgeIds]);

  // ------------------- Fit request -------------------
  useEffect(() => {
    if (!cyRef.current || !shouldFitOnNextRender) return;
    
    const attemptFit = () => {
      try {
        const cy = cyRef.current;
        if (!cy) {
          if (onFitCompleted) onFitCompleted();
          return;
        }

        const nodeCount = cy.nodes().length;
        printDebug(`🎯 [CytoscapeGraph] Fit attempt - nodes available: ${nodeCount}`);

        if (nodeCount > 0) {
          cy.fit(cy.nodes(), 50);
          printDebug(`✅ [CytoscapeGraph] Fit completed successfully with ${nodeCount} nodes`);
          if (onFitCompleted) onFitCompleted();
        } else {
          // Retry after a short delay if no nodes are available yet
          printDebug(`⏳ [CytoscapeGraph] No nodes available, retrying fit in 100ms`);
          setTimeout(attemptFit, 100);
        }
      } catch (error) {
        printWarn("Failed to fit Cytoscape instance:", error);
        if (onFitCompleted) onFitCompleted(); // Ensure flag gets cleared
      }
    };

    // Start with a delay to ensure elements are rendered
    const timeoutId = setTimeout(attemptFit, 150);
    
    return () => clearTimeout(timeoutId);
  }, [shouldFitOnNextRender, onFitCompleted]);

  // ------------------- Grayscale image conversions (optimized with rAF) -------------------
  useEffect(() => {
    const cy = cyRef.current;
    if (!cy) return;

    let rafId = null;
    let isChecking = false;

    const checkGrayscaleUpdates = () => {
      if (isChecking) return;
      isChecking = true;
      
      rafId = requestAnimationFrame(() => {
        isChecking = false;
        
        if (hasPendingGrayscaleConversions()) {
          const updated = updateCompletedGrayscaleImages(cy, { nodes, edges, mapName, cdnBaseUrl });
          if (updated) {
            cy.forceRender();
          }
          // Continue checking while conversions are pending
          checkGrayscaleUpdates();
        }
      });
    };

    // Only start checking if there are pending conversions
    if (hasPendingGrayscaleConversions()) {
      checkGrayscaleUpdates();
    }

    return () => {
      if (rafId) cancelAnimationFrame(rafId);
      isChecking = false;
    };
  }, [nodes, edges, mapName, cdnBaseUrl]);

  // ------------------- Immediate grabbable toggle on mode change -------------------
  useEffect(() => {
    const cy = cyRef.current;
    if (!cy) return;
    const expected = mode === 'editing';
    let changed = 0;
    cy.nodes().forEach(n => {
      const isGrab = n.grabbable();
      if (expected && !isGrab) { n.grabify(); changed++; }
      if (!expected && isGrab) { n.ungrabify(); changed++; }
    });
    if (changed) {
      printDebug(`⚙️ [CytoscapeGraph] Mode='${mode}' enforced ${expected ? 'grabify' : 'ungrabify'} on ${changed} nodes (immediate effect)`);
    } else {
      printDebug(`⚙️ [CytoscapeGraph] Mode='${mode}' grabbable states already correct (immediate effect)`);
    }
  }, [mode]);

  // ------------------- Background image node integration -------------------
  useEffect(() => {
    const cy = cyRef.current;
    if (!cy) return;

    if (bgImage && bgImage.imageUrl) {
      printDebug(`🖼️ [CytoscapeGraph] Updating background node`, {
        visible: bgImage.visible,
        opacity: bgImage.opacity,
        hasCalibration: !!bgImage.calibration,
        calibration: bgImage.calibration
      });
      
      ensureBgNode(cy, {
        imageUrl: bgImage.imageUrl,
        visible: bgImage.visible,
        opacity: bgImage.opacity,
        calibration: bgImage.calibration || { tx: 0, ty: 0, s: 1 }
      });
    } else {
      // Remove background node if no image
      ensureBgNode(cy, { imageUrl: null, visible: false });
    }
  }, [bgImage]);

  // ------------------- Note count overlay creation/refresh -------------------
  useEffect(() => {
    const cy = cyRef.current;
    if (!cy) return;

    updateOverlays(cy, notes, showNoteCountOverlay, visited, mode);

    const handleGraphChange = () => {
      updateOverlays(cy, notes, showNoteCountOverlay, visited, mode);
    };

    cy.on('add remove', handleGraphChange);
    return () => {
      cy.off('add remove', handleGraphChange);
    };
  }, [showNoteCountOverlay, notes, visited, mode]);

  // ------------------- Edge note-count re-run when entry-parent nodes move -------------------
  const notesRef = useRef(notes);
  useEffect(() => { notesRef.current = notes; }, [notes]);
  const visitedRef = useRef(visited);
  useEffect(() => { visitedRef.current = visited; }, [visited]);

  useEffect(() => {
    const cy = cyRef.current;
    if (!cy) return;

    const handleNodePosition = () => {
      updateOverlays(cy, notesRef.current, showNoteCountOverlay, visitedRef.current, mode);
    };

    cy.on('position', 'node.entry-parent', handleNodePosition);
    return () => {
      cy.off('position', 'node.entry-parent', handleNodePosition);
    };
  }, [showNoteCountOverlay]); // uses notesRef.current

  return (
    <div
      id="cy"
      ref={containerRef}
      style={{
        position: "absolute",
        top: 0, left: 0,
        width: "100%",
        height: "100%",
        outline: "none"
      }}
    />
  );
}

export default React.memo(CytoscapeGraph);<|MERGE_RESOLUTION|>--- conflicted
+++ resolved
@@ -25,14 +25,11 @@
   mountCy, syncElements, wireEvents,
   updateOverlays
 } from "../graph/cyAdapter.js";
-<<<<<<< HEAD
 import { ensureBgNode } from "../graph/bgNodeAdapter.js";
-=======
 import { 
   hasPendingGrayscaleConversions, 
   updateCompletedGrayscaleImages 
 } from "../utils/grayscaleUtils.js";
->>>>>>> 7df1f0ea
 import { setNoteCountsVisible, refreshPositions as refreshOverlayPositions } from '../graph/overlayManager.js';
 import { printDebug, printError, printWarn } from "../utils/debug.js";
 import { TEST_ICON_SVG } from "../constants/testAssets.js";
